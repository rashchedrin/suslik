should be able to morhp a tree
###

{true; tree(x)}
  void morhp_tree(loc x, int i)
{true ; tree_elem(x, i) }

###

void morhp_tree (loc x, int i) {
  if (x == 0) {
  } else {
    let l2 = *(x + 1);
    let r2 = *(x + 2);
<<<<<<< HEAD
    morhp_tree(r2, i);
    morhp_tree(l2, i);
=======
    morhp_tree(l2, i);
    morhp_tree(r2, i);
    *(x + 2) = l2;
    *(x + 1) = r2;
>>>>>>> f8bc0207
    *x = i;
  }
}<|MERGE_RESOLUTION|>--- conflicted
+++ resolved
@@ -12,15 +12,10 @@
   } else {
     let l2 = *(x + 1);
     let r2 = *(x + 2);
-<<<<<<< HEAD
-    morhp_tree(r2, i);
-    morhp_tree(l2, i);
-=======
     morhp_tree(l2, i);
     morhp_tree(r2, i);
     *(x + 2) = l2;
     *(x + 1) = r2;
->>>>>>> f8bc0207
     *x = i;
   }
 }