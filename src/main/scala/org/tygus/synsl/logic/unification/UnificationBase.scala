--- conflicted
+++ resolved
@@ -74,16 +74,11 @@
       val iter = sourceChunks.iterator
       while (iter.hasNext) {
         val candidate = iter.next()
-<<<<<<< HEAD
-        for (sbst <- tryUnify(tc, candidate, takenVars) if checkSubstWF(sbst)) {
-          val remainingAtomsAdapted = sourceChunks.filter(_ != candidate).map(_.subst(sbst))
-=======
         for {
-          sbst <- tryUnify(h, candidate, takenVars)
+          sbst <- tryUnify(tc, candidate, takenVars)
           if checkSubstWF(sbst)
         } {
-          val remainingAtomsAdapted = chunks.filter(_ != candidate).map(_.subst(sbst))
->>>>>>> 64ccf3e0
+          val remainingAtomsAdapted = sourceChunks.filter(_ != candidate).map(_.subst(sbst))
           return Some(sbst, remainingAtomsAdapted)
         }
       }
