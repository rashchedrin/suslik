package org.tygus.synsl.logic

import org.tygus.synsl.SynSLException
import org.tygus.synsl.language.Expressions._

/**
  * Utilities for pure formulae
  *
  * @author Nadia Polikarpova, Ilya Sergey
  */
trait PureLogicUtils {

  /*
  Substitutions
   */
  type Subst = Map[Var, Expr]
  type SubstVar = Map[Var, Var]

  protected def assertNoOverlap(sbst1: Subst, sbst2: Subst) {
    assert(sbst1.keySet.intersect(sbst2.keySet).isEmpty, s"Two substitutions overlap:\n:$sbst1\n$sbst2")
  }

  def compose(subst1: SubstVar, subst2: Subst): Subst = {
    subst1.map { case (k, v) => k -> subst2.getOrElse(v, v) }
  }

  def compose1(subst1: Subst, subst2: Subst): Subst =
    subst1.map {
      case (k, v) => k -> (v match {
        case w@Var(_) => subst2.getOrElse(w, v)
        case _ => v
      })
    }


  def ppSubst(m: Subst): String = {
    s"{${m.map { case (k, v) => s"${k.pp} -> ${v.pp}" }.mkString("; ")}}"
  }

  def agreeOnSameKeys(m1: Subst, m2: Subst): Boolean = {
    val common = m1.keySet.intersect(m2.keySet)
    common.forall(k => m1.isDefinedAt(k) && m2.isDefinedAt(k) && m1(k) == m2(k))
  }

  /**
    * Expression simplifier
    */
  def simplify(e: Expr): Expr = e match {
    //  Truth table for and
    case BinaryExpr(OpAnd, BoolConst(false), _) => pFalse
    case BinaryExpr(OpAnd, _, BoolConst(false)) => pFalse
    case BinaryExpr(OpAnd, BoolConst(true), right) => right
    case BinaryExpr(OpAnd, left, BoolConst(true)) => left

    //  Truth table for or
    case BinaryExpr(OpOr, BoolConst(true), _) => pTrue
    case BinaryExpr(OpOr, _, BoolConst(true)) => pTrue
    case BinaryExpr(OpOr, BoolConst(false), right) => right
    case BinaryExpr(OpOr, left, BoolConst(false)) => left

    //  Classical logic stuff and de Morgan
    case UnaryExpr(OpNot, UnaryExpr(OpNot, arg)) => simplify(arg)
    case UnaryExpr(OpNot, BinaryExpr(OpAnd, left, right)) => simplify(left.not) || simplify(right.not)
    case UnaryExpr(OpNot, BinaryExpr(OpOr, left, right)) => simplify(left.not) && simplify(right.not)
    case UnaryExpr(OpNot, BoolConst(true)) => pFalse
    case UnaryExpr(OpNot, BoolConst(false)) => pTrue

    case BinaryExpr(OpEq, v1@Var(n1), v2@Var(n2)) => // sort arguments lexicographically
      if (n1.toString <= n2.toString) BinaryExpr(OpEq, v1, v2) else BinaryExpr(OpEq, v2, v1)
    case BinaryExpr(OpEq, e, v@Var(_)) if !e.isInstanceOf[Var] => BinaryExpr(OpEq, v, simplify(e))

    case BinaryExpr(OpPlus, left, IntConst(i)) if i.toInt == 0 => simplify(left)
    case BinaryExpr(OpPlus, IntConst(i), right) if i.toInt == 0 => simplify(right)
    case BinaryExpr(OpMinus, left, IntConst(i)) if i.toInt == 0 => simplify(left)

    case UnaryExpr(op, e1) => UnaryExpr(op, simplify(e1))
    case BinaryExpr(op, e1, e2) => BinaryExpr(op, simplify(e1), simplify(e2))

    case _ => e
  }

  def pTrue: PFormula = BoolConst(true)
  def pFalse: PFormula = BoolConst(false)
  def andClean(p1: PFormula, p2: PFormula): PFormula = simplify(p1 && p2)

  private def isAtomicExpr(e: Expr): Boolean = e match {
    case BinaryExpr(op, _, _) => !op.isInstanceOf[RelOp] && !op.isInstanceOf[LogicOp]
    case _ => true
  }

  val isRelationPFormula: (PFormula) => Boolean = {
    case BinaryExpr(op, e1, e2) => op.isInstanceOf[RelOp] && isAtomicExpr(e1) && isAtomicExpr(e2)
    case _ => false
  }

  val isAtomicPFormula: (PFormula) => Boolean = {
    case BoolConst(true) | BoolConst(false) => true
    case UnaryExpr(OpNot, p) => isRelationPFormula(p)
    case p => isRelationPFormula(p)
  }

  def isCNF(isAtom: PFormula => Boolean)(pf: PFormula): Boolean = {
    def check(phi: PFormula): Boolean = phi match {
      case BinaryExpr(OpOr, _, _) => false
      case BinaryExpr(OpAnd, left, right) => check(left) && check(right)
      case p => isAtom(p)
    }

    check(simplify(pf))
  }

  /**
    * Return the formula as a list of conjuncts
    */
  def conjuncts(phi: PFormula): List[PFormula] = {

    val pf = simplify(phi)
    if (!isCNF(isAtomicPFormula)(pf)) {
      throw PureLogicException(s"The formula ${phi.pp} is not in CNF")
    }

    def _conjuncts(p: PFormula): List[PFormula] = p match {
      case BoolConst(true) => Nil
      case atom if isAtomicPFormula(atom) => List(atom)
      case BinaryExpr(OpAnd, left, right) => _conjuncts(left) ++ _conjuncts(right)
      case x => throw PureLogicException(s"Not a conjunction or an atomic pure formula: ${x.pp}")
    }

    _conjuncts(pf).distinct
  }

  def findCommon[T](cond: T => Boolean, ps1: List[T], ps2: List[T]): Option[(T, List[T], List[T])] = {
    for (p <- ps1 if cond(p)) {
      if (ps2.contains(p)) {
        return Some((p, ps1.filter(_ != p), ps2.filter(_ != p)))
      }
    }
    None
  }

  def isEquiv(e1: Expr, e2: Expr) : Boolean = (e1, e2) match {
    case _ => e1 == e2
  }

  /**
    * Check if two formulas are equivalent
    */
  def isEquiv(p1: PFormula, p2: PFormula): Boolean = (p1, p2) match {
<<<<<<< HEAD
    case (PEq(e1, e2), PEq(e3, e4)) => isEquiv(e1, e3) && isEquiv(e2, e4) || isEquiv(e1, e4) && isEquiv(e2, e3)
    case (SEq(e1, e2), SEq(e3, e4)) => isEquiv(e1, e3) && isEquiv(e2, e4) || isEquiv(e1, e4) && isEquiv(e2, e3)
    case (PNeg(z1), PNeg(z2)) => isEquiv(z1, z2)
=======
    case (BinaryExpr(OpEq, e1, e2), BinaryExpr(OpEq, e3, e4)) => e1 == e3 && e2 == e4 || e1 == e4 && e2 == e3
    case (BinaryExpr(OpSetEq, e1, e2), BinaryExpr(OpSetEq, e3, e4)) => e1 == e3 && e2 == e4 || e1 == e4 && e2 == e3
    case (UnaryExpr(OpNot, z1), UnaryExpr(OpNot, z2)) => isEquiv(z1, z2)
>>>>>>> 173da5f9
    case _ => p1 == p2
  }

  /**
    * Removes the conjuncts from `sparsen` that have equivalent ones in base
    */
  def removeEquivalent(base: PFormula, sparsen: PFormula): Option[PFormula] = {
    val scs = conjuncts(sparsen)
    val bcs = conjuncts(base)
    val res = scs.filterNot(p => bcs.exists(c => isEquiv(p, c)))
    if (res.size < scs.size) Some(mkConjunction(res)) else None
  }

  def findConjunctAndRest(p: PFormula => Boolean, phi: PFormula): Option[(PFormula, List[PFormula])] =
    Some(conjuncts(phi)).flatMap(cs => cs.find(p) match {
      case Some(c) => Some((c, cs.filter(e => e != c)))
      case None => None
    })


  /**
    * Assemble a formula from a list of conjunctions
    */
  def mkConjunction(ps: List[PFormula]): PFormula = ps.distinct.foldLeft[PFormula](pTrue)(andClean)

  /**
    * @param vs    a list of variables to refresh
    * @param bound bound identifiers
    * @return A substitution from old vars in assn to new ones, fresh wrt. `rotten`
    */
  def refreshVars(vs: List[Var], bound: Set[Var]): Map[Var, Var] = {

    def go(vsToRefresh: List[Var], taken: Set[Var], acc: Map[Var, Var]): Map[Var, Var] =
      vsToRefresh match {
        case Nil => acc
        case x :: xs =>
          val y = x.refresh(taken)
          val newAcc = acc + (x -> y)
          val newTaken = taken + x + y
          go(xs, newTaken, newAcc)
      }

    go(vs, bound, Map.empty)
  }
  
}

case class PureLogicException(msg: String) extends SynSLException("pure", msg)<|MERGE_RESOLUTION|>--- conflicted
+++ resolved
@@ -73,6 +73,9 @@
     case BinaryExpr(OpPlus, IntConst(i), right) if i.toInt == 0 => simplify(right)
     case BinaryExpr(OpMinus, left, IntConst(i)) if i.toInt == 0 => simplify(left)
 
+    case BinaryExpr(OpUnion, left, SetLiteral(s)) if s.isEmpty => simplify(left)
+    case BinaryExpr(OpUnion, SetLiteral(s), right) if s.isEmpty => simplify(right)
+
     case UnaryExpr(op, e1) => UnaryExpr(op, simplify(e1))
     case BinaryExpr(op, e1, e2) => BinaryExpr(op, simplify(e1), simplify(e2))
 
@@ -80,7 +83,9 @@
   }
 
   def pTrue: PFormula = BoolConst(true)
+
   def pFalse: PFormula = BoolConst(false)
+
   def andClean(p1: PFormula, p2: PFormula): PFormula = simplify(p1 && p2)
 
   private def isAtomicExpr(e: Expr): Boolean = e match {
@@ -138,25 +143,20 @@
     None
   }
 
-  def isEquiv(e1: Expr, e2: Expr) : Boolean = (e1, e2) match {
-    case _ => e1 == e2
-  }
-
   /**
     * Check if two formulas are equivalent
     */
   def isEquiv(p1: PFormula, p2: PFormula): Boolean = (p1, p2) match {
-<<<<<<< HEAD
-    case (PEq(e1, e2), PEq(e3, e4)) => isEquiv(e1, e3) && isEquiv(e2, e4) || isEquiv(e1, e4) && isEquiv(e2, e3)
-    case (SEq(e1, e2), SEq(e3, e4)) => isEquiv(e1, e3) && isEquiv(e2, e4) || isEquiv(e1, e4) && isEquiv(e2, e3)
-    case (PNeg(z1), PNeg(z2)) => isEquiv(z1, z2)
-=======
-    case (BinaryExpr(OpEq, e1, e2), BinaryExpr(OpEq, e3, e4)) => e1 == e3 && e2 == e4 || e1 == e4 && e2 == e3
-    case (BinaryExpr(OpSetEq, e1, e2), BinaryExpr(OpSetEq, e3, e4)) => e1 == e3 && e2 == e4 || e1 == e4 && e2 == e3
+    case (BinaryExpr(OpEq, e1, e2), BinaryExpr(OpEq, e3, e4)) => isEquivPair(e1, e2, e3, e4)
+    case (BinaryExpr(OpSetEq, e1, e2), BinaryExpr(OpSetEq, e3, e4)) => isEquivPair(e1, e2, e3, e4)
     case (UnaryExpr(OpNot, z1), UnaryExpr(OpNot, z2)) => isEquiv(z1, z2)
->>>>>>> 173da5f9
+    //  Fun with sets
+    case (BinaryExpr(OpUnion, e1, e2), BinaryExpr(OpUnion, e3, e4)) => isEquivPair(e1, e2, e3, e4)
     case _ => p1 == p2
   }
+
+  def isEquivPair(e1: Expr, e2: Expr, e3: Expr, e4: Expr): Boolean =
+    isEquiv(e1, e3) && isEquiv(e2, e4) || isEquiv(e1, e4) && isEquiv(e2, e3)
 
   /**
     * Removes the conjuncts from `sparsen` that have equivalent ones in base
@@ -199,7 +199,7 @@
 
     go(vs, bound, Map.empty)
   }
-  
+
 }
 
 case class PureLogicException(msg: String) extends SynSLException("pure", msg)