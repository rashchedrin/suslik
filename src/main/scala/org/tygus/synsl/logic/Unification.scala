package org.tygus.synsl.logic

<<<<<<< HEAD
import org.tygus.synsl.language.Expressions._
=======
import org.tygus.synsl.language.Expressions.{Expr, Var}
>>>>>>> 3ca85895

object Unification extends SepLogicUtils with PureLogicUtils {
  
  type Subst = Map[Var, Expr]
  type SubstVar = Map[Var, Var]

  type Subst = Map[Var, Expr]
  type SubstVar = Map[Var, Var]

  /**
    * Generate fresh names for variables in `source` that occur in `target`
    */
  private def refreshSource(target: UnificationGoal, source: UnificationGoal): (UnificationGoal, SubstVar) = {
    val (freshSourceFormula, freshSubst) = source.formula.refresh(target.formula.vars)
    val freshParams = source.params.map(_.subst(freshSubst)).asInstanceOf[Set[Var]]
    (UnificationGoal(freshSourceFormula, freshParams), freshSubst)
  }

<<<<<<< HEAD
  private def genSubst(to: Expr, from: Expr, taken: Set[Var]): Option[Subst] = {
    if (to == from) Some(Map.empty) else from match {
      case _from@Var(_) =>
        if (!taken.contains(_from)) Some(Map(_from -> to))
        else None
      case _ => None
    }
=======
  private def genSubst(to: Expr, from: Var, taken: Set[Var]): Option[Subst] = {
    if (to == from) Some(Map.empty)
    else if (!taken.contains(from)) Some(Map(from -> to))
    else None
>>>>>>> 3ca85895
  }

  private def assertNoOverlap(sbst1: Subst, sbst2: Subst) {
    assert(sbst1.keySet.intersect(sbst2.keySet).isEmpty, s"Two substitutions overlap:\n:$sbst1\n$sbst2")
  }

  /**
    * Tries to unify two heaplets `target` and `source`, assuming `source` has
    * variables that are either free or in `nonFreeInSource`.
    *
    * If successful, returns a substitution from `source`'s fresh variables to `target`'s variables
    */
  def tryUnify(target: Heaplet, source: Heaplet, nonFreeInSource: Set[Var]): Option[Subst] = {
    assert(target.vars.forall(nonFreeInSource.contains), s"Not all variables of ${target.pp} are in $nonFreeInSource")
    (target, source) match {
<<<<<<< HEAD
      case (PointsTo(x@Var(_), o1, y), PointsTo(a@Var(_), o2, b)) =>
=======
      case (PointsTo(x@Var(_), o1, y), PointsTo(a@Var(_), o2, b@Var(_))) =>
>>>>>>> 3ca85895
        if (o1 != o2) None else {
          assert(nonFreeInSource.contains(x))
          assert(y.vars.forall(nonFreeInSource.contains))
          for {
            m1 <- genSubst(x, a, nonFreeInSource)
            _v2 = b.subst(m1)
            m2 <- genSubst(y, _v2, nonFreeInSource)
          } yield {
            assertNoOverlap(m1, m2)
            m1 ++ m2
          }
        }
      case (Block(x1@Var(_), s1), Block(x2@Var(_), s2)) =>
        if (s1 != s2) None else {
          assert(nonFreeInSource.contains(x1))
          genSubst(x1, x2, nonFreeInSource)
        }
      case (SApp(p1, es1, _), SApp(p2, es2, _))
        // Only unify predicates with variables as arguments
        if es1.forall(_.isInstanceOf[Var]) && es2.forall(_.isInstanceOf[Var]) =>
        if (p1 != p2 || es1.size != es2.size) None else {
          val pairs = es1.zip(es2).asInstanceOf[List[(Var, Var)]]
          // Collect the mapping from the predicate parameters
          pairs.foldLeft(Some(Map.empty): Option[Subst]) {
            case (opt, (x1, x2)) => opt match {
              case None => None
              case Some(acc) => genSubst(x1, x2, nonFreeInSource) match {
                case Some(sbst) =>
                  assertNoOverlap(acc, sbst)
                  Some(acc ++ sbst)
                case None => None
              }
            }
          }
        }
      case _ => None
    }
  }


  /**
    * Check that two lists of heaplets have a chance to be unified
    */
  private def checkShapesMatch(cs1: List[Heaplet], cs2: List[Heaplet]): Boolean = {
    val (ps1, ps2) = (cs1.filter(_.isInstanceOf[PointsTo]), cs2.filter(_.isInstanceOf[PointsTo]))
    val (bs1, bs2) = (cs1.filter(_.isInstanceOf[Block]), cs2.filter(_.isInstanceOf[Block]))
    val (as1, as2) = (cs1.filter(_.isInstanceOf[SApp]), cs2.filter(_.isInstanceOf[SApp]))

    // Check sizes
    if (ps1.size != ps2.size) return false
    if (bs1.size != bs2.size) return false
    if (as1.size != as2.size) return false

    // Check matching blocks
    val checkMatchingBlocks = (bs1: List[Heaplet], bs2: List[Heaplet]) =>
      bs1.forall {
        case Block(_, s1) => bs2.exists { case Block(_, s2) => s1 == s2; case _ => false }
        case _ => false
      }

    if (!checkMatchingBlocks(bs1, bs2) || !checkMatchingBlocks(bs2, bs1)) return false

    // Check matching blocks
    val checkMatchingApps = (as1: List[Heaplet], as2: List[Heaplet]) =>
      as1.forall {
        case SApp(x1, xs1, _) =>
          as2.exists { case SApp(x2, xs2, _) => x1 == x2 && xs1.size == xs2.size; case _ => false }
        case _ => false
      }
    if (!checkMatchingApps(as1, as2) || !checkMatchingApps(as2, as1)) return false

    true
  }

  /**
    * The result is a mapping of variables in the `source` to the variables in the `target`,
    * with the constraint that parameters of the former are not instantiated with the ghosts
    * of the latter (instantiating ghosts with anything is fine).
    */
  def unify(target: UnificationGoal, source: UnificationGoal): Option[(Assertion, Subst)] = {
    // Make sure that all variables in target are fresh wrt. source
    val (freshSource, freshSubst) = refreshSource(target, source)

    val tFormula = target.formula
    val targetChunks = tFormula.sigma.chunks
    val sFormula = freshSource.formula
    val sourceChunks = sFormula.sigma.chunks
    val takenVars = tFormula.vars

    if (!checkShapesMatch(targetChunks, sourceChunks)) return None

    /**
      * Check that substitution does not substitutes ghosts for params
      */
    def checkSubstWF(sbst: Subst) = {
      val tParams = target.params
      val tGhosts = target.ghosts
      assert(tParams.intersect(tGhosts).isEmpty, s"Non empty sets: $tParams, $tGhosts")
      val sParams = freshSource.params
      val sGhosts = freshSource.ghosts
      assert(sParams.intersect(sGhosts).isEmpty, s"Non empty sets: $sParams, $sGhosts")
      sbst.forall { case (from, to) =>
        // If "to" is a ghost (in the target), the "from" also should be a ghost (in the source)
        (tGhosts.intersect(to.vars).isEmpty || sGhosts.contains(from)) &&
          // If "from" is a parameter (in the source), the "to" also should be a parameter (in the target)
          (!sParams.contains(from) || to.vars.forall(tParams.contains))
      }
    }

    /**
      * Tries to find amoungst chunks a heaplet h', which can be unified with the heaplet h.
      * If successful, returns a substitution and a list of remaining heaplets
      */
    def findChunkAndUnify(h: Heaplet, chunks: List[Heaplet]): Option[(Subst, List[Heaplet])] = {
      val iter = chunks.iterator
      while (iter.hasNext) {
        val candidate = iter.next()
        tryUnify(h, candidate, takenVars) match {
          case Some(sbst) if checkSubstWF(sbst) => // found a good substitution
            // Return it and remaining chunks with the applied substitution
            val remainingHeapletsAdapted = chunks.filter(_ != candidate).map(_.subst(sbst))
            return Some(sbst, remainingHeapletsAdapted)
          case _ => // Do nothing
        }
      }
      None
    }

    // Invariant: none of the keys in acc are present in sourceChunks
    def unifyGo(targetChunks: List[Heaplet], sourceChunks: List[Heaplet], acc: Subst): Option[Subst] = targetChunks match {
      case Nil =>
        // No more source chunks to unify
        if (sourceChunks.isEmpty) Some(acc) else None
      case tc :: tcss => findChunkAndUnify(tc, sourceChunks) match {
        case None => None
        // Could not find a matching heaplet
        case Some((sbst, scsUpdated)) =>
          assertNoOverlap(acc, sbst)
          unifyGo(tcss, scsUpdated, acc ++ sbst)
      }
    }

    // Lazily try all permutations of source chunks
    // Ugly imperative stuff below
    val iter = targetChunks.permutations
    while (iter.hasNext) {
      val tChunks = iter.next()
      unifyGo(tChunks, sourceChunks, Map.empty) match {
        case Some(newSubst) =>
          // Found unification, see if it captures all variables in the pure part
          val newAssertion = sFormula.subst(newSubst)
          if (newAssertion.vars.forall(tFormula.vars.contains(_))) {
            // No free variables after substitution => successful unification
            /*
            TODO: Check via external prover that the new target pure part is implied by the source pure part, i.e.,
             sFormula.phi implies newAssertion.phi
             */
            return Some((newAssertion, compose(freshSubst, newSubst)))
          }
        // Otherwise, continue
        case None =>
      }
    }
    None
  }

<<<<<<< HEAD
  def compose(subst1: SubstVar, subst2: Subst): Subst = {
=======
  def compose(subst1: SubstVar, subst2: Subst) : Subst = {
>>>>>>> 3ca85895
    subst1.map { case (k, v) => k -> subst2.getOrElse(v, v) }
  }

  def ppSubst(m: Subst): String = {
<<<<<<< HEAD
    s"{${m.map { case (k, v) => s"${k.pp} -> ${v.pp}" }.mkString("; ")}}"
=======
    s"{${m.map{case (k, v) => s"${k.pp} -> ${v.pp}"}.mkString("; ")}}"
>>>>>>> 3ca85895
  }
}

/**
  * A parameterized formula, for which unification produces the substitution
  */
case class UnificationGoal(formula: Assertion, params: Set[Var]) {
  def ghosts: Set[Var] = formula.vars -- params

  override def toString: String = s"(${params.map(_.pp).mkString(", ")}) ${formula.pp}"
}<|MERGE_RESOLUTION|>--- conflicted
+++ resolved
@@ -1,10 +1,6 @@
 package org.tygus.synsl.logic
 
-<<<<<<< HEAD
-import org.tygus.synsl.language.Expressions._
-=======
 import org.tygus.synsl.language.Expressions.{Expr, Var}
->>>>>>> 3ca85895
 
 object Unification extends SepLogicUtils with PureLogicUtils {
   
@@ -23,7 +19,6 @@
     (UnificationGoal(freshSourceFormula, freshParams), freshSubst)
   }
 
-<<<<<<< HEAD
   private def genSubst(to: Expr, from: Expr, taken: Set[Var]): Option[Subst] = {
     if (to == from) Some(Map.empty) else from match {
       case _from@Var(_) =>
@@ -31,12 +26,6 @@
         else None
       case _ => None
     }
-=======
-  private def genSubst(to: Expr, from: Var, taken: Set[Var]): Option[Subst] = {
-    if (to == from) Some(Map.empty)
-    else if (!taken.contains(from)) Some(Map(from -> to))
-    else None
->>>>>>> 3ca85895
   }
 
   private def assertNoOverlap(sbst1: Subst, sbst2: Subst) {
@@ -52,11 +41,7 @@
   def tryUnify(target: Heaplet, source: Heaplet, nonFreeInSource: Set[Var]): Option[Subst] = {
     assert(target.vars.forall(nonFreeInSource.contains), s"Not all variables of ${target.pp} are in $nonFreeInSource")
     (target, source) match {
-<<<<<<< HEAD
       case (PointsTo(x@Var(_), o1, y), PointsTo(a@Var(_), o2, b)) =>
-=======
-      case (PointsTo(x@Var(_), o1, y), PointsTo(a@Var(_), o2, b@Var(_))) =>
->>>>>>> 3ca85895
         if (o1 != o2) None else {
           assert(nonFreeInSource.contains(x))
           assert(y.vars.forall(nonFreeInSource.contains))
@@ -223,20 +208,12 @@
     None
   }
 
-<<<<<<< HEAD
   def compose(subst1: SubstVar, subst2: Subst): Subst = {
-=======
-  def compose(subst1: SubstVar, subst2: Subst) : Subst = {
->>>>>>> 3ca85895
     subst1.map { case (k, v) => k -> subst2.getOrElse(v, v) }
   }
 
   def ppSubst(m: Subst): String = {
-<<<<<<< HEAD
-    s"{${m.map { case (k, v) => s"${k.pp} -> ${v.pp}" }.mkString("; ")}}"
-=======
     s"{${m.map{case (k, v) => s"${k.pp} -> ${v.pp}"}.mkString("; ")}}"
->>>>>>> 3ca85895
   }
 }
 
